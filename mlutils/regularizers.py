--- conflicted
+++ resolved
@@ -15,7 +15,6 @@
     return np.array([[0, -1, 0], [-1, 4, -1], [0, -1, 0]]).astype(np.float32)[None, None, ...]
 
 
-<<<<<<< HEAD
 def laplace3d():
     l = np.zeros((3, 3, 3))
     l[1, 1, 1] = -6.
@@ -26,7 +25,7 @@
     l[0, 1, 1] = 1.
     l[2, 1, 1] = 1.
     return l.astype(np.float32)[None, None, ...]
-=======
+
 def gaussian2d(size, sigma=5, gamma=1, theta=0, center=(0, 0), normalize=True):
     """
     Returns a 2D Gaussian filter.
@@ -68,37 +67,25 @@
         gaussian /= gaussian.max()
 
     return gaussian.astype(np.float32)
->>>>>>> 84fc6547
 
 
 class Laplace(nn.Module):
     """
-<<<<<<< HEAD
     Laplace filter for a stack of data. Utilized as the input weight regularizer.
     """
-
     def __init__(self, padding=None):
         """
+        Laplace filter for a stack of data.
 
         Args:
-            padding: Sets the padding for the laplace convolution. Default is half of the kernel size (recommended).
-            No padding will lead to edge artefacts.
+            padding (int): Controls the amount of zero-padding for the convolution operation
+                            Default is half of the kernel size (recommended)
+
+        Attributes:
+            filter (2D Numpy array): 3x3 Laplace filter.
+            padding_size (int): Number of zeros added to each side of the input image
+                before convolution operation.
         """
-=======
-    Laplace filter for a stack of data.
-
-    Args:
-        padding (int): Controls the amount of zero-padding for the convolution operation.
-
-    Attributes:
-        filter (2D Numpy array): 3x3 Laplace filter.
-        padding_size (int): Number of zeros added to each side of the input image
-            before convolution operation.
-
-    """
-
-    def __init__(self, padding=None):
->>>>>>> 84fc6547
         super().__init__()
         self.register_buffer('filter', torch.from_numpy(laplace()))
         self.padding_size = self.filter.shape[-1] // 2 if padding is None else padding
@@ -121,7 +108,6 @@
     """
 
     def __init__(self, padding=None):
-<<<<<<< HEAD
         super().__init__()
         self.laplace = Laplace(padding=padding)
 
@@ -136,16 +122,13 @@
         returns |laplace(filters)| / |filters|
     """
     def __init__(self, padding=None):
-=======
->>>>>>> 84fc6547
-        super().__init__()
-        self.laplace = Laplace(padding=padding)
-
-    def forward(self, x):
-        ic, oc, k1, k2 = x.size()
-<<<<<<< HEAD
-        return self.laplace(x.view(ic * oc, 1, k1, k2)).pow(2).sum().pow(0.5) \
-               / x.view(ic * oc, 1, k1, k2).pow(2).sum().pow(0.5)
+        super().__init__()
+        self.laplace = Laplace(padding=padding)
+
+    def forward(self, x):
+        ic, oc, k1, k2 = x.size()
+        return self.laplace(x.view(ic * oc, 1, k1, k2)).pow(2).sum() \
+               / x.view(ic * oc, 1, k1, k2).pow(2).sum()
 
 
 class Laplace3d(nn.Module):
@@ -202,9 +185,6 @@
     def forward(self, x):
         ic, oc, k1, k2 = x.size()
         return self.laplace(x.view(ic * oc, 1, k1, k2)).abs().mean()
-=======
-        return self.laplace(x.view(ic * oc, 1, k1, k2)).pow(2).mean() / 2
-
 
 class GaussianLaplaceL2(nn.Module):
     """
@@ -234,5 +214,35 @@
         out = self.laplace(x.view(ic * oc, 1, k1, k2))
         out = out * (1 - torch.from_numpy(gaussian2d(size=(k1, k2), sigma=sigma)).expand(1, 1, k1, k2).to(x.device))
 
-        return out.pow(2).mean() / 2
->>>>>>> 84fc6547
+        return out.pow(2).sum() / x.view(ic * oc, 1, k1, k2).pow(2).sum()
+
+class GaussianLaplaceL2fix(nn.Module):
+    """
+    Laplace regularizer, with a Gaussian mask, for a 2D convolutional layer.
+
+    Args:
+        padding (int): Controls the amount of zero-padding for the convolution operation.
+        sigma (float): std deviation of the Gaussian along x-axis. Default is calculated
+            as the 1/4th of the minimum dimenison (height vs width) of the input.
+
+    Attributes:
+        laplace (Laplace): Laplace convolution object. The output is the result of
+            convolving an input image with laplace filter.
+        sigma (float): std deviation of the Gaussian along x-axis.
+
+    """
+
+    def __init__(self, kernel, padding=None):
+        super().__init__()
+
+        self.laplace = Laplace(padding=padding)
+        self.kernel = (kernel, kernel) if isinstance(kernel, int) else kernel
+        sigma = min(*self.kernel) / 4
+        self.gaussian2d = torch.from_numpy(gaussian2d(size=(*self.kernel), sigma=sigma))
+
+    def forward(self, x):
+        ic, oc, k1, k2 = x.size()
+        out = self.laplace(x.view(ic * oc, 1, k1, k2))
+        out = out * (1 - self.gaussian2d.expand(1, 1, k1, k2).to(x.device))
+
+        return out.pow(2).sum() / x.view(ic * oc, 1, k1, k2).pow(2).sum()